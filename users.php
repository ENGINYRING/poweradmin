--- conflicted
+++ resolved
@@ -115,21 +115,19 @@
 			echo "         " . $user['tpl_name'] . "\n";
 		}
 		echo "       </td>\n";
-<<<<<<< HEAD
+
                 if ($ldap_use) {
-                    echo "       <td><input type=\"checkbox\" name=\"user[" . $user['uid'] . "][use_ldap]\"" . $use_ldap . "></td>\n";
-                }
-=======
-		if (( $perm_is_godlike == "1" )) {
-			echo "       <td><input type=\"checkbox\" name=\"user[" . $user['uid'] . "][use_ldap]\"" . $use_ldap . "></td>\n";
-		} else {
-			if ($use_ldap == " checked") {
-				echo "       <td>Yes</td>\n";
+			if (( $perm_is_godlike == "1" )) {
+				echo "       <td><input type=\"checkbox\" name=\"user[" . $user['uid'] . "][use_ldap]\"" . $use_ldap . "></td>\n";
 			} else {
-				echo "       <td>No</td>\n";
+				if ($use_ldap == " checked") {
+					echo "       <td>Yes</td>\n";
+				} else {
+					echo "       <td>No</td>\n";
+				}
 			}
-		}
->>>>>>> b5d795b4
+       	         }
+
 		if ($user['uid'] != $_SESSION["userid"]) {
 			echo "       <td><input type=\"checkbox\" name=\"user[" . $user['uid'] . "][active]\"" . $active . "></td>\n";
 		} else {
